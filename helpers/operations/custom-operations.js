--- conflicted
+++ resolved
@@ -10,11 +10,12 @@
     params: ['follower', 'following']
   },
   {
-<<<<<<< HEAD
+    operation: 'mute',
+    type: 'custom_json',
+    params: ['follower', 'following']
+  },
+  {
     operation: 'unmute',
-=======
-    operation: 'mute',
->>>>>>> e6b9894d
     type: 'custom_json',
     params: ['follower', 'following']
   },
