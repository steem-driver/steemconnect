const _ = require('lodash');
const steem = require('steem');
const { isAsset, isEmpty, userExists, normalizeUsername } = require('../validation-utils');

const optionalFields = ['memo'];

const parse = (query) => {
  const cQuery = _.cloneDeep(query);
  const [amount, symbol] = cQuery.amount.split(' ');

  cQuery.to = normalizeUsername(cQuery.to);
  cQuery.amount = _.join([parseFloat(amount).toFixed(3), symbol], ' ');
  cQuery.memo = cQuery.memo || '';

  return cQuery;
};

const validate = async (query, errors) => {
  if (!isEmpty(query.to) && !await userExists(query.to)) {
<<<<<<< HEAD
    errors.push({ field: 'to', error: `the user ${query.to} doesn't exist` });
  }

  if (!isEmpty(query.from) && !await userExists(query.from)) {
    errors.push({ field: 'from', error: `the user ${query.from} doesn't exist` });
=======
    errors.push(`the user ${query.to} doesn't exist`);
  }

  if (!isEmpty(query.from) && !await userExists(query.from)) {
    errors.push(`the user ${query.from} doesn't exist`);
>>>>>>> 64812218
  }

  if (!isEmpty(query.amount) && !['STEEM', 'SBD'].includes(query.amount.split(' ')[1])) {
    errors.push({ field: 'amount', error: 'please select a valid symbol: STEEM or SBD' });
  } else if (!isEmpty(query.amount) && !isAsset(query.amount)) {
    errors.push({ field: 'amount', error: 'please type a valid amount, 12.123 STEEM or 12.123 SBD for example' });
  }

  if (errors.length === 0) {
    const [amount, symbol] = query.amount.split(' ');
    // eslint-disable-next-line no-param-reassign
    query.amount = _.join([parseFloat(amount).toFixed(3), symbol], ' ');
  }
};

const normalize = async (query) => {
  const cQuery = _.cloneDeep(query);
  let sUsername = normalizeUsername(query.to);
  let accounts = await steem.api.getAccountsAsync([sUsername]);
  let account = accounts && accounts.length > 0 && accounts.find(a => a.name === sUsername);
  if (account) {
    cQuery.toName = account.name;
    cQuery.toReputation = steem.formatter.reputation(account.reputation);
  }

  if (query.from) {
    sUsername = normalizeUsername(query.from);
    accounts = await steem.api.getAccountsAsync([sUsername]);
    account = accounts && accounts.length > 0 && accounts.find(a => a.name === sUsername);
    if (account) {
      cQuery.fromName = account.name;
    }
  }

  return cQuery;
};

module.exports = {
  normalize,
  optionalFields,
  parse,
  validate,
};<|MERGE_RESOLUTION|>--- conflicted
+++ resolved
@@ -17,21 +17,13 @@
 
 const validate = async (query, errors) => {
   if (!isEmpty(query.to) && !await userExists(query.to)) {
-<<<<<<< HEAD
     errors.push({ field: 'to', error: `the user ${query.to} doesn't exist` });
   }
 
   if (!isEmpty(query.from) && !await userExists(query.from)) {
     errors.push({ field: 'from', error: `the user ${query.from} doesn't exist` });
-=======
-    errors.push(`the user ${query.to} doesn't exist`);
   }
-
-  if (!isEmpty(query.from) && !await userExists(query.from)) {
-    errors.push(`the user ${query.from} doesn't exist`);
->>>>>>> 64812218
-  }
-
+  
   if (!isEmpty(query.amount) && !['STEEM', 'SBD'].includes(query.amount.split(' ')[1])) {
     errors.push({ field: 'amount', error: 'please select a valid symbol: STEEM or SBD' });
   } else if (!isEmpty(query.amount) && !isAsset(query.amount)) {
