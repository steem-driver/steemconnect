--- conflicted
+++ resolved
@@ -21,13 +21,6 @@
 };
 
 const validate = async (query, errors) => {
-<<<<<<< HEAD
-  if (!isEmpty(query.following) && !await userExists(query.following)) {
-    errors.push({ field: 'following', error: `the user ${query.following} doesn't exist` });
-  }
-
-=======
->>>>>>> 971bfe4a
   if (!isEmpty(query.follower) && !await userExists(query.follower)) {
     errors.push({ field: 'follower', error: `the user ${query.follower} doesn't exist` });
   }
