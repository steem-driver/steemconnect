const axios = require('axios'),
	steemAuth = require('steemauth'),
	steem = require('steem'),
	cookie = require('./../lib/cookie'),
	validator = require('validator'),
	_ = require('lodash');

import * as authTypes from './auth/authActionTypes';

function login(username, passwordOrWif) {
	return (dispatch, getState) => {
		let isWif = steemAuth.isWif(passwordOrWif);
		let wif = (isWif) ? passwordOrWif : steemAuth.toWif(username, passwordOrWif, 'posting');
<<<<<<< HEAD
		dispatch({ type: C.LOGIN_REQUEST });
		axios.get('/app/login', {
			params: {
				username, wif
			}
		}).then(({data}) => {
			let {error, userAccount, token} = data;
			if (error) {
=======
		dispatch({ type: authTypes.LOGIN_REQUEST });
		steem.api.getAccounts([username], (err, result) => {
			err && console.error('Error while processing getAccounts', JSON.stringify(err));
			if (result.length === 0) {
>>>>>>> 8ff1a470
				dispatch({
					type: authTypes.LOGIN_FAILURE,
					user: {},
					errorMessage: error
				});
			} else if (userAccount && token.length) {
				let {json_metadata, memo_key, reputation, balance} = userAccount;
				json_metadata = json_metadata.length ? JSON.parse(json_metadata) : {};
<<<<<<< HEAD
				dispatch({
					type: C.LOGIN_SUCCESS,
=======
				let res = {
					type: authTypes.LOGIN_SUCCESS,
>>>>>>> 8ff1a470
					user: { name: username, profile: json_metadata.profile, memo_key, reputation, balance },
				});
				cookie.save(token, 'token');
			} else {
				dispatch({
					type: authTypes.LOGIN_FAILURE,
					user: {},
					errorMessage: "Malformed request"
				});
			}
		});
	};
}

function getAccount() {
	return function (dispatch, getState) {
		let token = cookie.get('token');
		if (!token)
			return;
		dispatch({ type: C.LOGIN_REQUEST });
		axios.get('/api/getAccount').then(({data: {err, result}}) => {
			if (err) {
				dispatch({
					type: C.LOGIN_FAILURE,
					user: {},
					errorMessage: JSON.stringify(err)
				});
			} else {
				let {json_metadata, memo_key, reputation, balance, name} = result[0];
				json_metadata = json_metadata.length ? JSON.parse(json_metadata) : {};
				dispatch({
					type: C.LOGIN_SUCCESS,
					user: { name, profile: json_metadata.profile, memo_key, reputation, balance },
				});
			}
		});
	}
}

function authorize() {
	return function (dispatch, getState) {
		dispatch({ type: C.AUTHORIZE_REQUEST });
		let token = cookie.get('token');
		if (token) {
			axios.get('/app/authorize', {
				params: {
					token
				}
			}).then(({data}) => { });
		} else { }
	}
<<<<<<< HEAD
}

function logout() {
	return function (dispatch, getState) {
		let state = getState();
		let user = state.auth.user;
		let lastUser = cookie.get('last_users');
		if (!_.isArray(lastUser))
			lastUser = [];

		if (user.name) {
			lastUser = [user.name].concat(lastUser);
			lastUser = _.uniq(lastUser);
		}
		cookie.clear();
		cookie.save(lastUser, 'last_users');
		dispatch({ type: C.LOGOUT_SUCCESS });
	};
=======
	cookie.clear();
	cookie.save(lastUser, 'last_users');
	return { type: authTypes.LOGOUT_SUCCESS };
>>>>>>> 8ff1a470
}

function setAvatar(passwordOrWif, file, type) {
	return function (dispatch, getState) {
		let state = getState();
		let user = state.auth.user;
		let profileData = user.profile;
		var data = new FormData();
		data.append('file', file);
		let uploadUrl = 'https://img.busy6.com/@' + user.name;
		if (type === 'cover_image')
			uploadUrl += '/cover.sass';
		axios.post(uploadUrl, data, { origin: true })
			.then(function (data) {
				let {data: {url}} = data;
				profileData[type] = url ? url : uploadUrl;

				dispatch(accountUpdate(user.name, passwordOrWif, user.memo_key, { profile: profileData }));
			}).catch(function (err) {
				console.error('Error While Setting Avatar', err);
			});
	}
}

function accountUpdate(username, passwordOrWif, memo_key, jsonMetadata) {
	return function (dispatch, getState) {
		dispatch({ type: authTypes.UPDATE_PROFILE, user: { isUpdatingProfile: true, isUpdatingProfileError: undefined } });
		var isWif = steemAuth.isWif(passwordOrWif);
		var ownerKey = (isWif) ? passwordOrWif : steemAuth.toWif(username, passwordOrWif, 'owner');
		steem.broadcast.accountUpdate(ownerKey, username, undefined, undefined, undefined, memo_key, jsonMetadata, function (err, result) {
			err && console.error('Error while processing accountUpdate', JSON.stringify(err));
			dispatch({
				type: authTypes.UPDATE_PROFILE,
				user: { profile: jsonMetadata.profile, isUpdatingProfile: false, isUpdatingProfileError: err ? true : false }
			});
		});
	}
}

function getAccountHistory(username, from, limit) {
	return (dispatch, getState) => {
		steem.api.getAccountHistory(username, from, limit, (err, result) => {
			err && console.error(err);
			dispatch({
				type: authTypes.UPDATE_PROFILE,
				user: { accountHistory: result }
			});
		})
	}
}

function clearUpdatingProfileResult() {
	return {
		type: authTypes.UPDATE_PROFILE,
		user: { isUpdatingProfile: undefined, isUpdatingProfileError: undefined }
	}
}
module.exports = {
	login,
	logout,
	setAvatar,
	accountUpdate,
	clearUpdatingProfileResult,
	getAccount,
	authorize,
	getAccountHistory
};<|MERGE_RESOLUTION|>--- conflicted
+++ resolved
@@ -11,7 +11,6 @@
 	return (dispatch, getState) => {
 		let isWif = steemAuth.isWif(passwordOrWif);
 		let wif = (isWif) ? passwordOrWif : steemAuth.toWif(username, passwordOrWif, 'posting');
-<<<<<<< HEAD
 		dispatch({ type: C.LOGIN_REQUEST });
 		axios.get('/app/login', {
 			params: {
@@ -20,12 +19,6 @@
 		}).then(({data}) => {
 			let {error, userAccount, token} = data;
 			if (error) {
-=======
-		dispatch({ type: authTypes.LOGIN_REQUEST });
-		steem.api.getAccounts([username], (err, result) => {
-			err && console.error('Error while processing getAccounts', JSON.stringify(err));
-			if (result.length === 0) {
->>>>>>> 8ff1a470
 				dispatch({
 					type: authTypes.LOGIN_FAILURE,
 					user: {},
@@ -34,13 +27,8 @@
 			} else if (userAccount && token.length) {
 				let {json_metadata, memo_key, reputation, balance} = userAccount;
 				json_metadata = json_metadata.length ? JSON.parse(json_metadata) : {};
-<<<<<<< HEAD
 				dispatch({
-					type: C.LOGIN_SUCCESS,
-=======
-				let res = {
 					type: authTypes.LOGIN_SUCCESS,
->>>>>>> 8ff1a470
 					user: { name: username, profile: json_metadata.profile, memo_key, reputation, balance },
 				});
 				cookie.save(token, 'token');
@@ -92,7 +80,6 @@
 			}).then(({data}) => { });
 		} else { }
 	}
-<<<<<<< HEAD
 }
 
 function logout() {
@@ -111,11 +98,6 @@
 		cookie.save(lastUser, 'last_users');
 		dispatch({ type: C.LOGOUT_SUCCESS });
 	};
-=======
-	cookie.clear();
-	cookie.save(lastUser, 'last_users');
-	return { type: authTypes.LOGOUT_SUCCESS };
->>>>>>> 8ff1a470
 }
 
 function setAvatar(passwordOrWif, file, type) {
