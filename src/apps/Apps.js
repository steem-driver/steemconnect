--- conflicted
+++ resolved
@@ -20,8 +20,6 @@
     return (
       <div>
         <Header />
-<<<<<<< HEAD
-
         <section className="align-center profile-header">
           <div className="container">
             <h1>
@@ -29,16 +27,8 @@
             </h1>
             <div className="input-group input-group-lg apps-search">
               <span className="input-group-addon"><i className="icon icon-md material-icons">search</i></span>
-              <input autoFocus type="text" placeholder="Find a new app" className="form-control" />
+              <input autoFocus type="text" placeholder="Find a new app" className="form-control" onChange={this._setFilter} />
             </div>
-=======
-        <div className="header header-activity" style={{ background: `url(https://img.busy6.com/@${this.props.username}/cover) center/cover` }}>
-          <div className="container pvl">
-            <h2>Apps</h2>
-            <fieldset className="form-group man mhs plxs form-apps-searcher">
-              <input autoFocus onChange={this._setFilter} type="text" placeholder="Find a new app" className="paxs" />
-            </fieldset>
->>>>>>> e012c453
           </div>
         </section>
         <ul className="secondary-nav mbl">
