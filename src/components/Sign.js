import React, { Component } from 'react';
import steem from 'steem';
import changeCase from 'change-case';
import SignForm from './Form/Sign';
import SignSuccess from './Sign/Success';
import SignError from './Sign/Error';
import SignValidationErrors from './Sign/ValidationErrors';
import { getOperation, parseQuery, validate } from '../../helpers/operation';
import customOperations from '../../helpers/operations/custom-operations';
import SignPlaceholderDefault from './Sign/Placeholder/Default';
import SignPlaceholderComment from './Sign/Placeholder/Comment';
import SignPlaceholderFollow from './Sign/Placeholder/Follow';
import SignPlaceholderReblog from './Sign/Placeholder/Reblog';
import Loading from '../widgets/Loading';
import './Sign.less';

export default class Sign extends Component {
  constructor(props) {
    super(props);
    this.state = {
      type: this.props.params.type,
      query: this.props.location.query,
      step: 'loading',
      success: false,
      error: false,
    };
  }

  async componentWillMount() {
    const { type, query } = this.state;
    const validationErrors = await validate(type, query);
    if (validationErrors.length > 0) {
      this.setState({ validationErrors, step: 'validationErrors' });
    } else {
      this.setState({ step: 'form' });
    }
  }

  resetForm = () => {
    this.setState({
      step: 'form',
      error: false,
      success: false,
    });
  };

  sign = (auth) => {
    this.setState({ step: 'loading' });

    const { type, query } = this.state;
    const parsedQuery = parseQuery(type, query, auth.username);

    /* Parse params */
    const params = {};
    Object.keys(parsedQuery).forEach((key) => {
      if (isNaN(parsedQuery[key]) || parsedQuery[key] === '') {
        params[key] = parsedQuery[key];
      } else {
        params[key] = parseInt(parsedQuery[key]);
      }
    });

    /* Broadcast */
    const customOp = customOperations.find(o => o.operation === type);
    const mappedType = customOp ? customOp.type : type;
    steem.broadcast[`${changeCase.camelCase(mappedType)}With`](auth.wif, params, (err, result) => {
      if (!err) {
        this.setState({ success: result });
      } else {
        console.log(err);
        this.setState({ error: err });
      }
      this.setState({ step: 'result' });
    });
  };

  render() {
    const { step, success, error, validationErrors, query, type } = this.state;
    const op = getOperation(type);
    let Placeholder = SignPlaceholderDefault;
    Placeholder = (type === 'comment') ? SignPlaceholderComment : Placeholder;
<<<<<<< HEAD
    Placeholder = ['follow', 'unfollow', 'mute', 'unmute'].includes(type) ? SignPlaceholderFollow : Placeholder;
=======
    Placeholder = (type === 'reblog') ? SignPlaceholderReblog : Placeholder;
    Placeholder = ['follow', 'unfollow', 'mute'].includes(type) ? SignPlaceholderFollow : Placeholder;

>>>>>>> 2fc7d730
    return (
      <div className="Sign">
        <div className="Sign__content container my-2">
          {step === 'validationErrors' && <SignValidationErrors errors={validationErrors} />}
          {step === 'form' &&
            <div>
              <Placeholder type={type} query={query} params={op.params} />
              <div className="form-group my-4">
                <button
                  onClick={() => this.setState({ step: 'signin' })}
                  className="btn btn-success"
                >
                  Continue
                </button>
              </div>
            </div>
          }
          {step === 'signin' && <SignForm roles={op.roles} sign={this.sign} />}
          {step === 'loading' && <Loading />}
          {step === 'result' && success && <SignSuccess result={success} cb={query.cb} />}
          {step === 'result' && error && <SignError error={error} resetForm={this.resetForm} />}
        </div>
      </div>
    );
  }
}<|MERGE_RESOLUTION|>--- conflicted
+++ resolved
@@ -79,13 +79,8 @@
     const op = getOperation(type);
     let Placeholder = SignPlaceholderDefault;
     Placeholder = (type === 'comment') ? SignPlaceholderComment : Placeholder;
-<<<<<<< HEAD
     Placeholder = ['follow', 'unfollow', 'mute', 'unmute'].includes(type) ? SignPlaceholderFollow : Placeholder;
-=======
     Placeholder = (type === 'reblog') ? SignPlaceholderReblog : Placeholder;
-    Placeholder = ['follow', 'unfollow', 'mute'].includes(type) ? SignPlaceholderFollow : Placeholder;
-
->>>>>>> 2fc7d730
     return (
       <div className="Sign">
         <div className="Sign__content container my-2">
