import React, { Component } from 'react';
import steem from 'steem';
import changeCase from 'change-case';
import SignForm from './Form/Sign';
import SignSuccess from './Sign/Success';
import SignError from './Sign/Error';
import SignValidationErrors from './Sign/ValidationErrors';
import { getOperation, parseQuery, validate } from '../../helpers/operation';
import customOperations from '../../helpers/operations/custom-operations';
import SignPlaceholderDefault from './Sign/Placeholder/Default';
import SignPlaceholderComment from './Sign/Placeholder/Comment';
import SignPlaceholderFollow from './Sign/Placeholder/Follow';
import SignPlaceholderReblog from './Sign/Placeholder/Reblog';
import Loading from '../widgets/Loading';
import './Sign.less';

export default class Sign extends Component {
  constructor(props) {
    super(props);
    this.state = {
      type: this.props.params.type,
      query: this.props.location.query,
      step: 'loading',
      success: false,
      error: false,
    };
  }

  async componentWillMount() {
    const { type, query } = this.state;
    const validationErrors = await validate(type, query);
    if (validationErrors.length > 0) {
      this.setState({ validationErrors, step: 'validationErrors' });
    } else {
      this.setState({ step: 'form' });
    }
  }

  resetForm = () => {
    this.setState({
      step: 'form',
      error: false,
      success: false,
    });
  };

  sign = (auth) => {
    this.setState({ step: 'loading' });

    const { type, query } = this.state;
    const parsedQuery = parseQuery(type, query, auth.username);

    /* Parse params */
    const params = {};
    Object.keys(parsedQuery).forEach((key) => {
      if (isNaN(parsedQuery[key]) || parsedQuery[key] === '') {
        params[key] = parsedQuery[key];
      } else {
        params[key] = parseInt(parsedQuery[key]);
      }
    });

    /* Broadcast */
    const customOp = customOperations.find(o => o.operation === type);
    const mappedType = customOp ? customOp.type : type;
    steem.broadcast[`${changeCase.camelCase(mappedType)}With`](auth.wif, params, (err, result) => {
      if (!err) {
        this.setState({ success: result });
      } else {
        console.log(err);
        this.setState({ error: err });
      }
      this.setState({ step: 'result' });
    });
  };

  render() {
    const { step, success, error, validationErrors, query, type } = this.state;
    const op = getOperation(type);
    let Placeholder = SignPlaceholderDefault;
    Placeholder = (type === 'comment') ? SignPlaceholderComment : Placeholder;
<<<<<<< HEAD
    Placeholder = (type === 'follow' || type === 'unfollow') ? SignPlaceholderFollow : Placeholder;
    Placeholder = (type === 'reblog') ? SignPlaceholderReblog : Placeholder;
=======
    Placeholder = ['follow', 'unfollow', 'mute'].includes(type) ? SignPlaceholderFollow : Placeholder;
>>>>>>> e6b9894d
    return (
      <div className="Sign">
        <div className="Sign__content container my-2">
          {step === 'validationErrors' && <SignValidationErrors errors={validationErrors} />}
          {step === 'form' &&
            <div>
              <Placeholder type={type} query={query} params={op.params} />
              <div className="form-group my-4">
                <button
                  onClick={() => this.setState({ step: 'signin' })}
                  className="btn btn-success"
                >
                  Continue
                </button>
              </div>
            </div>
          }
          {step === 'signin' && <SignForm roles={op.roles} sign={this.sign} />}
          {step === 'loading' && <Loading />}
          {step === 'result' && success && <SignSuccess result={success} cb={query.cb} />}
          {step === 'result' && error && <SignError error={error} resetForm={this.resetForm} />}
        </div>
      </div>
    );
  }
}<|MERGE_RESOLUTION|>--- conflicted
+++ resolved
@@ -79,12 +79,9 @@
     const op = getOperation(type);
     let Placeholder = SignPlaceholderDefault;
     Placeholder = (type === 'comment') ? SignPlaceholderComment : Placeholder;
-<<<<<<< HEAD
-    Placeholder = (type === 'follow' || type === 'unfollow') ? SignPlaceholderFollow : Placeholder;
     Placeholder = (type === 'reblog') ? SignPlaceholderReblog : Placeholder;
-=======
     Placeholder = ['follow', 'unfollow', 'mute'].includes(type) ? SignPlaceholderFollow : Placeholder;
->>>>>>> e6b9894d
+
     return (
       <div className="Sign">
         <div className="Sign__content container my-2">
