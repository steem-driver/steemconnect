--- conflicted
+++ resolved
@@ -119,11 +119,7 @@
               {step === 'result' && error && <SignError error={error} resetForm={this.resetForm} />}
             </div>
             <div className="Sign__footer">
-<<<<<<< HEAD
-              <a href="http://v2.steemconnect.com" target="_blank" rel="noopener noreferrer">About SteemConnect</a>
-=======
               <Link to="/" target="_blank" rel="noopener noreferrer">About SteemConnect</Link>
->>>>>>> 47eeb563
             </div>
           </div>
         </div>}
