--- conflicted
+++ resolved
@@ -77,14 +77,10 @@
   "error_account_not_found": "Account name is not found",
   "error_account_recover_required": "Please input the account to recover",
   "error_account_recovery_required": "Please input the recovery account username",
-<<<<<<< HEAD
-  "error_invalid_scope": "You are requesting access to an invalid scope",
-=======
   "error_amount_format": "Please type a valid amount, 12.123 STEEM or 12.123 SBD for example",
   "error_amount_symbol": "Please select a valid symbol: STEEM or SBD",
   "error_is_required": "{field} is required",
   "error_json_valid": "{field} is not a JSON valid field",
->>>>>>> 2083d3b0
   "error_new_password_required": "Please input a new password",
   "error_password_not_valid": "Password or key is not valid",
   "error_password_required": "Please input your password or key",
