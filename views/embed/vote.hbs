--- conflicted
+++ resolved
@@ -2,22 +2,12 @@
 <script>
   var username = '',
     author = '{{author}}',
-<<<<<<< HEAD
-    permlink = '{{permlink}}',
-    content = {{{content}}};
-
-  steemconnect.init({
-    app: 'steemconnect',
-    baseURL: 'https://dev.steemconnect.com',
-    callbackURL: 'http://localhost:3000/embed/vote?author={{author}}&permlink={{permlink}}&size=small'
-=======
     permlink = '{{permlink}}';
   var domain = 'http://localhost:3000';
   steemconnect.init({
     app: 'steemconnect',
     baseURL: domain,
     callbackURL: domain+'/embed/vote?author={{author}}&permlink={{permlink}}&size=small'
->>>>>>> d69af167
   });
 
   var loginURL = domain + '/login?redirect_url='+ encodeURIComponent(window.location.href);
@@ -39,12 +29,10 @@
   }
 </script>
 
-<div class="vote">
+<div>
   <a href="javascript:;" onClick="vote();" class="btn-vote">
-    <svg enable-background="new 0 0 33 33" version="1.1" viewBox="0 0 33 33" xml:space="preserve" xmlns="http://www.w3.org/2000/svg" xmlns:xlink="http://www.w3.org/1999/xlink"><g id="Chevron_Up_Circle"><circle cx="16" cy="16" r="15" stroke="#121313" fill="none"></circle><path d="M16.699,11.293c-0.384-0.38-1.044-0.381-1.429,0l-6.999,6.899c-0.394,0.391-0.394,1.024,0,1.414 c0.395,0.391,1.034,0.391,1.429,0l6.285-6.195l6.285,6.196c0.394,0.391,1.034,0.391,1.429,0c0.394-0.391,0.394-1.024,0-1.414 L16.699,11.293z" fill="#121313"></path></g></svg>
-  </a>
-  <a href="javascript:;" onClick="vote();" class="btn-vote">
-    <svg enable-background="new 0 0 33 33" version="1.1" viewBox="0 0 33 33" xml:space="preserve" xmlns="http://www.w3.org/2000/svg" xmlns:xlink="http://www.w3.org/1999/xlink"><g id="Chevron_Up_Circle"><circle cx="16" cy="16" r="15" stroke="#4ba2f2" fill="#4ba2f2"></circle><path d="M16.699,11.293c-0.384-0.38-1.044-0.381-1.429,0l-6.999,6.899c-0.394,0.391-0.394,1.024,0,1.414 c0.395,0.391,1.034,0.391,1.429,0l6.285-6.195l6.285,6.196c0.394,0.391,1.034,0.391,1.429,0c0.394-0.391,0.394-1.024,0-1.414 L16.699,11.293z" fill="#FFFFFF"></path></g></svg>
+    <img class="logo" src="/img/steem.svg" align="absmiddle" />
+    <span class="label">Vote</span>
   </a>
   <span class="count">{{content.net_votes}}</span>
 </div>
@@ -60,25 +48,6 @@
   a {
     text-decoration: none;
   }
-<<<<<<< HEAD
-
-  .vote {
-    vertical-align: center;
-    display: flex;
-    flex-direction: row;
-    line-height: 20px;
-    height: 20px;
-  }
-
-  .btn-vote {
-    width: 20px;
-    height: 20px;
-  }
-
-  .count {
-    height: 20px;
-    margin-left: 4px;
-=======
   
   .btn-vote {
     font-weight: bold;
@@ -103,6 +72,5 @@
   
   .btn-vote .logo img {
     height: 16px;
->>>>>>> d69af167
   }
 </style>